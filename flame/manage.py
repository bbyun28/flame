#! -*- coding: utf-8 -*-

# Description    Flame Manage class
#
# Authors:       Manuel Pastor (manuel.pastor@upf.edu)
#
# Copyright 2018 Manuel Pastor
#
# This file is part of Flame
#
# Flame is free software: you can redistribute it and/or modify
# it under the terms of the GNU General Public License as published by
# the Free Software Foundation version 3.
#
# Flame is distributed in the hope that it will be useful,
# but WITHOUT ANY WARRANTY; without even the implied warranty of
# MERCHANTABILITY or FITNESS FOR A PARTICULAR PURPOSE.  See the
# GNU General Public License for more details.
#
# You should have received a copy of the GNU General Public License
# along with Flame. If not, see <http://www.gnu.org/licenses/>.

import os
import sys
import shutil
import tarfile
import json
import pickle
import pathlib
import numpy as np
from flame.util import utils, get_logger 
from flame.conveyor import Conveyor
# from flame.parameters import Parameters
# from flame.conveyor import Conveyor

LOG = get_logger(__name__)

def set_model_repository(path=None):
    """
    Set the model repository path.
    This is the dir where flame is going to create and load models
    """
    utils.set_model_repository(path)

    # this is a console oriented tool which prints messages. Avoid use of LOG.info
    LOG.info(f'Model repository updated to {path}')
    #print(f'Model repository updated to {path}')
    return True, 'model repository updated'


def action_new(model):
    '''
    Create a new model tree, using the given name.
    This creates the development version "dev",
    copying inside default child classes
    '''

    if not model:
        return False, 'empty model label'

    # importlib does not allow using 'test' and issues a misterious error when we
    # try to use this name. This is a simple workaround to prevent creating models 
    # with this name 
    if model == 'test':
        #LOG.warning(f'the name "test" is disallowed, please use any other name')
        return False, 'the name "test" is disallowed, please use any other name'

    # Model directory with /dev (default) level
    ndir = pathlib.Path(utils.model_tree_path(model)) / 'dev'

    # check if there is already a tree for this endpoint
    if ndir.exists():
        #LOG.warning(f'Endpoint {model} already exists')
        return False, f'Endpoint {model} already exists'

    try:
        ndir.mkdir(parents=True)
        LOG.debug(f'{ndir} created')
    except:
        return False, f'Unable to create path for {model} endpoint'

    # Copy classes skeletons to ndir
    wkd = pathlib.Path(os.path.dirname(os.path.abspath(__file__)))
    children_names = ['apply', 'idata', 'odata', 'learn']

    for cname in children_names:
        filename = cname + '_child.py'
        src_path = wkd / 'children' / filename
        dst_path = ndir / filename
        try:
            shutil.copy(src_path, dst_path)
        except:
            return False, f'Unable to copy {cname} file'

    LOG.debug(f'copied class skeletons from {src_path} to {dst_path}')
    
    # copy parameter yml file
    params_path = wkd / 'children/parameters.yaml'
    shutil.copy(params_path, ndir)

    # copy documentation yml file
    documentation_path = wkd / 'children/documentation.yaml'
    shutil.copy(documentation_path, ndir)
  

    LOG.info(f'New endpoint {model} created')
    #print(f'New endpoint {model} created')
    return True, 'new endpoint '+model+' created'


def action_kill(model):
    '''
    removes the model tree described by the argument
    '''

    if not model:
        return False, 'Empty model name'

    ndir = utils.model_tree_path(model)

    if not os.path.isdir(ndir):
        #LOG.error(f'Model {model} not found')
        return False, f'Model {model} not found'

    try:
        shutil.rmtree(ndir, ignore_errors=True)
    except:
        return False, f'Failed to remove model {model}'

    LOG.info(f'Model {model} removed')
    #print(f'Model {model} removed')
    return True, f'Model {model} removed'


def action_publish(model):
    '''
    clone the development "dev" version as a new model version,
     assigning a sequential version number
    '''

    if not model:
        return False, 'Empty model label'

    base_path = utils.model_tree_path(model)

    if not os.path.isdir(base_path):
        #LOG.error(f'Model {model} not found')
        return False, f'Model {model} not found'

    # gets version number
    v = [int(x[-6:]) for x in os.listdir(base_path) if x.startswith("ver")]

    if not v:
        max_version = 0
    else:
        max_version = max(v)

    new_path = os.path.join(base_path,f'ver{max_version+1:06}')

    if os.path.isdir(new_path):
        #LOG.error(f'Versin {v} of model {model} not found')
        return False, f'Version {max_version+1} of model {model} already exists'

    src_path = os.path.join (base_path,'dev')

    try:
        shutil.copytree(src_path, new_path)
    except:
        return False, f'Unable to copy contents of dev version for model {model}'

    LOG.info(f'New model version created from {src_path} to {new_path}')
    return True, f'New model version created from {src_path} to {new_path}'


def action_remove(model, version):
    '''
    Remove the version indicated as argument from the model tree indicated
    as argument
    '''

    if not model:
        return False, 'Empty model label'

    if version == 0:
        return False, 'Development version cannot be removed, provide a version number'

    rdir = utils.model_path(model, version)
    if not os.path.isdir(rdir):
        return False, f'Version {version} not found'

    shutil.rmtree(rdir, ignore_errors=True)
    LOG.info(f'Version {version} of model {model} has been removed')
    return True, f'Version {version} of model {model} has been removed'


def action_list(model):
    '''
    In no argument is provided lists all models present at the repository 
     otherwyse lists all versions for the model provided as argument
    '''

    # if no model name is provided, just list the model names
    if not model:
        rdir = utils.model_repository_path()

        num_models = 0
        LOG.info('Models found in repository:')
        for x in os.listdir(rdir):
            xpath = os.path.join(rdir,x) 
            # discard if the item is not a directory
            if not os.path.isdir(xpath):
                continue
            # discard if the directory does not contain a 'dev' directory inside
            if not os.path.isdir(os.path.join(xpath,'dev')):
                continue
            num_models += 1
            LOG.info('\t'+x)
        LOG.debug(f'Retrieved list of models from {rdir}')
        return True, f'{num_models} models found'


    # if a model name is provided, list versions
    base_path = utils.model_tree_path(model)

    num_versions = 0
    for x in os.listdir(base_path):
        if x.startswith("ver"):
            num_versions += 1
            LOG.info(f'\t{model} : {x}')

    return True, f'Model {model} has {num_versions} published versions'


def action_import(model):
    '''
    Creates a new model tree from a tarbal file with the name "model.tgz"
    '''

    if not model:
        return False, 'Empty model label'

    # convert model to endpoint string
    base_model = os.path.basename(model)
    endpoint = os.path.splitext(base_model)[0]
    ext = os.path.splitext(base_model)[1]

    base_path = utils.model_tree_path(endpoint)

    if os.path.isdir(base_path):
        return False, f'Endpoint {endpoint} already exists'

    if ext != '.tgz':
        importfile = os.path.abspath(model+'.tgz')
    else:
        importfile = model

    LOG.info(f'Importing {importfile} ...')

    if not os.path.isfile(importfile):
        LOG.info(f'Importing package {importfile} not found')
        return False, f'Importing package {importfile} not found'

    try:
        os.mkdir(base_path)
    except Exception as e:
        return False, f'error creating directory {base_path}: {e}'

    with tarfile.open(importfile, 'r:gz') as tar:
        tar.extractall(base_path)

    LOG.info(f'Endpoint {endpoint} imported OK')
    return True, 'Endpoint '+endpoint+' imported OK'


def action_export(model):
    '''
    Exports the whole model tree indicated in the argument as a single
    tarball file with the same name.
    '''

    if not model:
        return False, 'Empty model label'

    current_path = os.getcwd()
    exportfile = os.path.join(current_path,model+'.tgz')

    base_path = utils.model_tree_path(model)

    if not os.path.isdir(base_path):
        return False, 'Unable to export, endpoint directory not found'

    # change to model repository to tar the file from there
    os.chdir(base_path)

    itemend = os.listdir()
    itemend.sort()

    with tarfile.open(exportfile, 'w:gz') as tar:
        for iversion in itemend:
            if not os.path.isdir(iversion):
                continue
            tar.add(iversion)

    # return to current directory
    os.chdir(current_path)

    LOG.info(f'Model {model} exported as {model}.tgz')
    return True, f'Model {model} exported as {model}.tgz'


# TODO: implement refactoring, starting with simple methods
def action_refactoring(file):
    '''
    NOT IMPLEMENTED,
    call to import externally generated models (eg. in KNIME or R)
    '''

    print('refactoring')

    return True, 'OK'


def action_info(model, version, output='text'):
    '''
    Returns a text or JSON with results info for a given model and version
    '''

    if model is None:
        return False, 'Empty model label'


    rdir = utils.model_path(model, version)
    if not os.path.isfile(os.path.join(rdir, 'results.pkl')):

        # compatibity method. use info.pkl
        if not os.path.isfile(os.path.join(rdir, 'info.pkl')):
            return False, 'Info file not found'

        with open(os.path.join(rdir, 'info.pkl'), 'rb') as handle:
            #retrieve a pickle file containing the keys 'model_build' 
            #and 'model_validate' of results
            info = pickle.load(handle)
            info += pickle.load(handle)
        # end of compatibility method

    else:
        # new method, use results.pkl
        if not os.path.isfile(os.path.join(rdir, 'results.pkl')):
            return False, 'Info file not found'

        from flame.conveyor import Conveyor

        conveyor = Conveyor()
        with open(os.path.join(rdir, 'results.pkl'), 'rb') as handle:
            conveyor.load(handle)
        
        info =  conveyor.getVal('model_build_info')
        info += conveyor.getVal('model_valid_info')
        
        if info == None:
            return False, 'Info not found'

    # when this function is called from the console, output is 'text'
    # write and exit
    if output == 'text':

        LOG.info (f'informing model {model} version {version}')

        for val in info:
            if len(val) < 3:
                LOG.info(val)
            else:
                LOG.info(f'{val[0]} ({val[1]}) : {val[2]}')
        return True, 'model informed OK'

    # this is only reached when this funcion is called from a web service
    # asking for a JSON
    
    # this code serializes the results in a list and then converts it 
    # to a JSON  
    json_results = []
    for i in info:
        json_results.append(conveyor.modelInfoJSON(i))

    #print (json.dumps(json_results))
    return True, json.dumps(json_results)


def action_results(model, version=None, ouput_variables=False):
    ''' Returns a JSON with whole results info for a given model and version '''

    if model is None:
        return False, 'Empty model label'

    rdir = utils.model_path(model, version)
    if not os.path.isfile(os.path.join(rdir, 'results.pkl')):
        return False, 'results not found'

    from flame.conveyor import Conveyor

    conveyor = Conveyor()
    with open(os.path.join(rdir, 'results.pkl'), 'rb') as handle:
        conveyor.load(handle)

    return True, conveyor.getJSON()


def action_parameters(model, version=None, oformat='text'):
    ''' Returns a JSON with whole results info for a given model and version '''

    if model is None:
        return False, 'Empty model label'

    from flame.parameters import Parameters

    param = Parameters()
    success, results = param.loadYaml(model, version)

    if not success:
        print (f'error obtaining parametes for model {model} : {results}')
        return False, results

    if oformat == 'JSON':
        return True, param.dumpJSON()

    else:

        order = ['input_type', 'quantitative', 'SDFile_activity', 'SDFile_name', 'SDFile_id',
        'SDFile_experimental', 'SDFile_complementary', 'normalize_method', 'ionize_method', 'convert3D_method', 
        'computeMD_method', 'model', 'modelAutoscaling', 'tune', 'conformal', 
        'conformalSignificance', 'ModelValidationCV', 'ModelValidationLC', 
        'ModelValidationN', 'ModelValidationP', 'output_format', 'output_md', 
        'TSV_activity', 'TSV_objnames', 'TSV_varnames', 'imbalance', 
        'feature_selection', 'feature_number', 'mol_batch',  
        'ensemble_names','ensemble_versions', 'numCPUs', 'verbose_error', 'modelingToolkit', 
        'endpoint', 'model_path', 
        #'md5', 
        'version']

        order += ['MD_settings', 'RF_parameters','RF_optimize',
        'SVM_parameters','SVM_optimize',
        'PLSDA_parameters','PLSDA_optimize',
        'PLSR_parameters','PLSR_optimize',
        'GNB_parameters']


        for ik in order:
            if ik in param.p:
                k = ik
                v = param.p[k]

                ivalue = ''
                idescr = ''
                ioptio = ''

                ## newest parameter formats are extended and contain
                ## rich metainformation for each entry
                if param.extended:
                    if 'value' in v:
                        if not isinstance(v['value'] ,dict):
                            ivalue = v['value']
                        else:
                            # print header of dictionaty
                            print (f'{k} :')

                            # iterate keys assuming existence of value and description
                            for intk in v['value']:
                                intv = v['value'][intk]

                                iivalue = ''
                                if "value" in intv:                                
                                    iivalue = intv["value"]

                                iidescr = ''
                                if "description" in intv and intv["description"] is not None:
                                    iidescr = intv["description"]

                                iioptio = ''
                                if 'options' in intv:
                                    toptio = intv['options']

                                    if isinstance(toptio, list):
                                        if toptio != [None]:
                                            iioptio = f' {toptio}'

                                if isinstance (iivalue, float):
                                    iivalue =  f'{iivalue:f}'
                                elif iivalue is None:
                                    iivalue = ''

                                print (f'   {intk:27} : {str(iivalue):30} #{iioptio} {iidescr}')

                            continue

                    if 'description' in v:
                        idescr = v['description'] 

                    if 'options' in v:
                        toptio = v['options']

                        if isinstance(toptio, list):
                            ioptio = f' {toptio}'

                ### compatibility: old stile parameters
                else:
                    if not isinstance(v ,dict):
                        ivalue = v
                    else:
                        ivalue = '*dictionary*'
                ### end compatibility

                if isinstance (ivalue, float):
                    ivalue =  f'{ivalue:f}'
                elif ivalue is None:
                    ivalue = ''

                print (f'{k:30} : {str(ivalue):30} #{ioptio} {idescr}')

        return True, 'parameters listed'


## the following commands are argument-less, intended to be called from a web-service to 
## generate JSON output only

def action_documentation(model, version=None, doc_file=None, oformat='text'):
    ''' Returns a JSON with whole results info for a given model and version '''

    if model is None:
        return False, 'Empty model label'

    from flame.documentation import Documentation
    
    # get de model repo path
    rdir = utils.model_path(model, version)
    if not os.path.isfile(os.path.join(rdir, 'results.pkl')):
        return False, 'Info file not found' 

    doc = Documentation(model, version)

    if doc_file is not None:
        # use the param_file to update existing parameters at the model
        # directory and save changes to make them persistent
        success, message = doc.delta(model, 0, doc_file, iformat='YAML')
    doc = Documentation(model, version)
    if oformat == 'JSON':
        return True, doc.dumpJSON()

    else:
        order = ['ID', 'Version', 'Contact', 'Institution', 'Date', 'Endpoint',
<<<<<<< HEAD
         'Endpoint_units', 'Dependent_variable', 'Species', 'Interpretation',
=======
         'Endpoint_units', 'Interpretation', 'Dependent_variable', 'Species',
>>>>>>> 90ad73ef
        'Limits_applicability', 'Experimental_protocol', 'Model_availability',
        'Data_info', 'Algorithm', 'Software', 'Descriptors', 'Algorithm_settings',
        'AD_method', 'AD_parameters', 'Goodness_of_fit_statistics', 
        'Internal_validation_1', 'Internal_validation_2', 'External_validation',
        'Comments', 'Other_related_models', 'Date_of_QMRF', 'Data_of_QMRF_updates',
        'QMRF_updates', 'References', 'QMRF_same_models', 'Comment_on_the_endpoint',
        'Endpoint_data_quality_and_variability', 'Descriptor_selection'
        ]


        for ik in order:
            if ik in doc.fields:
                k = ik
                v = doc.fields[k]

                ivalue = ''
                idescr = ''
                ioptio = ''

                ## newest parameter formats are extended and contain
                ## rich metainformation for each entry
                if 'value' in v:
                    if not isinstance(v['value'] ,dict):
                        ivalue = v['value']
                    else:
                        # print header of dictionary
                        print (f'{k} :')

                        # iterate keys assuming existence of value and description
                        for intk in v['value']:
                            intv = v['value'][intk]
                            if not isinstance(intv, dict):
                                print (f'   {intk:27} : {str(intv):30}')  #{iioptio} {iidescr}')
                            
                            else:
                                #print(intk)
                                intv = v['value'][intk]

                                iivalue = ''
                                if "value" in intv:                                
                                    iivalue = intv["value"]
                                # else: 
                                #     iivalue = intv

                                iidescr = ''
                                if "description" in intv and intv["description"] is not None:
                                    iidescr = intv["description"]

                                iioptio = ''
                                if 'options' in intv:
                                    toptio = intv['options']

                                    if isinstance(toptio, list):
                                        if toptio != [None]:
                                            iioptio = f' {toptio}'

                                if isinstance (iivalue, float):
                                    iivalue =  f'{iivalue:f}'
                                elif iivalue is None:
                                    iivalue = ''

                                print (f'   {intk:27} : {str(iivalue):30} #{iioptio} {iidescr}')

                        continue

                    if 'description' in v:
                        idescr = v['description'] 

                    if 'options' in v:
                        toptio = v['options']

                        if isinstance(toptio, list):
                            ioptio = f' {toptio}'

                print (f'{k:30} : {str(ivalue):30} #{ioptio} {idescr}')

        return True, 'parameters listed'



def action_dir():
    '''
    Returns a JSON with the list of models and versions
    '''
    # get de model repo path
    models_path = pathlib.Path(utils.model_repository_path())

    # get directories in model repo path
    dirs = [x for x in models_path.iterdir() if x.is_dir()]

    # if dir contains dev/ -> is model (NAIVE APPROACH)
    # get last dir name [-1]: model name
    model_dirs = [d.parts[-1] for d in dirs if list(d.glob('dev'))]

    results = []
    for imodel in model_dirs:
        idict = {}
        idict ["modelname"] = imodel
        versions = [0]

        for iversion in os.listdir(utils.model_tree_path(imodel)):
            if iversion.startswith('ver'):
                versions.append(utils.modeldir2ver(iversion))

        idict ["versions"] = versions
        results.append(idict)

    #print (json.dumps(results))
    return True, json.dumps(results)


def action_report():
    '''
    Returns a JSON with the list of models and the results of each one
    '''
    # get de model repo path
    models_path = pathlib.Path(utils.model_repository_path())

    # get directories in model repo path
    dirs = [x for x in models_path.iterdir() if x.is_dir()]

    # # if dir contains dev/ -> is model (NAIVE APPROACH)
    # # get last dir name [-1]: model name
    # model_dirs = [d.parts[-1] for d in dirs if list(d.glob('dev'))]

    results = []

    # iterate models
    for d in dirs:
        imodel_name = d.parts[-1]
        imodel_vers = [x.parts[-1] for x in d.iterdir() if x.is_dir()]
        
        # make sure the model contains 'dev' to recognize models
        if 'dev' not in imodel_vers:
            continue
        
        imodel_vers_info = []
        for ivtag in imodel_vers:

            iver = utils.modeldir2ver(ivtag)

            # now we have the model name and version, try to get the ijson text
            try:
                isuccess, ijson = action_info(imodel_name, iver, output='JSON')
            except:
                continue

            if not isuccess:
                continue
            
            # build a tuple (version, JSON) for each version and append 
            imodel_vers_info.append((iver, json.loads(ijson) ))

        # build a tuple (model_name, [version_info]) for each model and append
        results.append((imodel_name, imodel_vers_info))
        
    print (json.dumps(results))
    return True, json.dumps(results)

def getdate (element):
    return element[0]

def action_predictions_list ():
    '''
    shows a table with the list of predictions 
    '''
    # get de model repo path
    predictions_path = pathlib.Path(utils.predictions_repository_path())

    # get directories in model repo path
    dirs = [x for x in predictions_path.iterdir() if x.is_dir()]

    result = []
    jresult = []
    # iterate models
    for d in dirs:

        #label is retrieved from the directory name
        label = d.parts[-1]

        #metainfo is extracted from prediction-meta picke
        with open(d.joinpath('prediction-meta.pkl'), 'rb') as handle:
            endpoint = pickle.load (handle)
            version  = pickle.load (handle)
            ifile    = pickle.load (handle)
            time     = pickle.load (handle)
            timestamp= pickle.load (handle)

        # ifile is simplified to avoid discossing the repository
        ifile = os.path.basename(ifile)

        # ensemble models are hidden
        if label[0:8]=='ensemble':
            continue

        # add as a tupla for JSON formatting
        jresult.append( ( label, endpoint, version, time, ifile) )

        # format as a text line for reverse date sorting and printing
        line = f'{label:10} {endpoint:15}   {version}   {time}   {ifile}'
        result.append( (timestamp, line) )

    result.sort (reverse=True, key = getdate)

    [print (i[1]) for i in result]

    return True, json.dumps(jresult)

def print_prediction_result (val):
    ''' Prints in the console the content of results given as an 
    argument (val) in a human-readable format 
    '''
    if len(val) < 3:
        print('       ',val)
    else:
        v3 = val[2]
        try:
            v3 = float("{0:.4f}".format(v3))
        except:
            pass

        print(f'       {val[0]} ( {val[1]} ) : {v3}')

def action_predictions_result (label):
    '''
    try to retrieve the prediction result with the label used as argument
    returns 
        - (False, Null) if it there is no directory or the predictions 
          pickle files cannot be found 
        
        - (True, JSON) with the results otherwyse
    '''
    # get de model repo path
    predictions_path = pathlib.Path(utils.predictions_repository_path())

    label_path = predictions_path.joinpath(label)

    if not label_path.is_dir():
        print (f'directory {label_path} not found')
        return False, None

    result_path = label_path.joinpath('prediction-results.pkl')
    if not result_path.is_file():
        print (f'predictions not found for {label} directory')
        return False, None

    iconveyor = Conveyor()

    with open(result_path, 'rb') as handle:
        success, message = iconveyor.load(handle)

    if not success:
        print (f'error reading prediction results with message {message}')
        return False, None

    # console output    
    print_prediction_result(('obj_num','number of objects',iconveyor.getVal('obj_num')))

    if iconveyor.isKey('external-validation'):
        for val in iconveyor.getVal('external-validation'):
            print_prediction_result (val)   

    if iconveyor.isKey('values'):
        for i in range (iconveyor.getVal('obj_num')):
            print (iconveyor.getVal('obj_nam')[i], '\t', float("{0:.4f}".format(iconveyor.getVal('values')[i])))

    # return a JSON generated by iconveyor
    input_type = iconveyor.getMeta('input_type')
    
    return True, iconveyor.getJSON(xdata=(input_type == 'model_ensemble'))

def action_predictions_remove (label):
    '''
    try to remove the prediction result with the label used as argument
    returns 
        - (False, message) if it there is no directory or the removal failed 
        - (True, OK) removal succeeded
    '''
    # get de model repo path
    predictions_path = pathlib.Path(utils.predictions_repository_path())

    label_path = predictions_path.joinpath(label)

    if not label_path.is_dir():
        return (False, f'directory {label_path} not found')

    try:
        shutil.rmtree(label_path)
    except Exception as e:
        return (False, f'failed to remove {label_path} with error: {e}')

    return (True, 'OK')


def action_model_template(model, version=None, doc_file=None):
    '''
    Returns a TSV model reporting template
    '''
    from flame.documentation import Documentation
    documentation = Documentation(model, version, context='model')

    if not model:
        return False, 'Empty model label'
    # get de model repo path
    rdir = utils.model_path(model, version)
    if not os.path.isfile(os.path.join(rdir, 'results.pkl')):
        # compatibity method. use info.pkl
        if not os.path.isfile(os.path.join(rdir, 'info.pkl')):
            return False, 'Info file not found'
    else:
        # new method, use results.pkl
        if not os.path.isfile(os.path.join(rdir, 'results.pkl')):
            return False, 'Info file not found'

    if doc_file is not None:
        # use the param_file to update existing parameters at the model
        # directory and save changes to make them persistent
        success, message = documentation.delta(model, 0, doc_file, iformat='YAML')
        print(success, message)

    documentation.get_upf_template2()

    return True, 'Model documentation template created'


def action_prediction_template(model, version=None):
    '''
    Returns a TSV model reporting template
    '''

    from flame.documentation import Documentation

    if not model:
        return False, 'Empty model label'

    documentation = Documentation(model, version, context='prediction')
    documentation.get_prediction_template()

    return True, 'Prediction template created'<|MERGE_RESOLUTION|>--- conflicted
+++ resolved
@@ -547,11 +547,7 @@
 
     else:
         order = ['ID', 'Version', 'Contact', 'Institution', 'Date', 'Endpoint',
-<<<<<<< HEAD
-         'Endpoint_units', 'Dependent_variable', 'Species', 'Interpretation',
-=======
          'Endpoint_units', 'Interpretation', 'Dependent_variable', 'Species',
->>>>>>> 90ad73ef
         'Limits_applicability', 'Experimental_protocol', 'Model_availability',
         'Data_info', 'Algorithm', 'Software', 'Descriptors', 'Algorithm_settings',
         'AD_method', 'AD_parameters', 'Goodness_of_fit_statistics', 
