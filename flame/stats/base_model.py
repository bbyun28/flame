#! -*- coding: utf-8 -*-

# Description    Flame Parent Model Class
##
# Authors:       Jose Carlos Gómez (josecarlos.gomez@upf.edu)
##
# Copyright 2018 Manuel Pastor
##
# This file is part of Flame
##
# Flame is free software: you can redistribute it and/or modify
# it under the terms of the GNU General Public License as published by
# the Free Software Foundation version 3.
##
# Flame is distributed in the hope that it will be useful,
# but WITHOUT ANY WARRANTY; without even the implied warranty of
# MERCHANTABILITY or FITNESS FOR A PARTICULAR PURPOSE.  See the
# GNU General Public License for more details.
##
# You should have received a copy of the GNU General Public License
# along with Flame.  If not, see <http://www.gnu.org/licenses/>.

import pickle
import numpy as np
import os
import copy
import time
import gc
from scipy import stats
import warnings

from flame.stats.scale import center, scale
from flame.stats.feature_selection import *
from flame.stats.imbalance import *  

from flame.stats.crossval import getCrossVal
from sklearn.model_selection import cross_val_predict
from sklearn.model_selection import GridSearchCV 
from sklearn.metrics import mean_squared_error, matthews_corrcoef as mcc
from sklearn.metrics import f1_score
from sklearn.metrics import make_scorer
from sklearn.metrics import confusion_matrix
from sklearn.preprocessing import MinMaxScaler

from sklearn.tree import DecisionTreeClassifier
from sklearn.tree import DecisionTreeRegressor

# nonconformist imports
from nonconformist.base import ClassifierAdapter, RegressorAdapter
from nonconformist.icp import IcpClassifier, IcpRegressor
from nonconformist.nc import MarginErrFunc
from nonconformist.nc import AbsErrorErrFunc, SignErrorErrFunc, RegressorNormalizer
from nonconformist.nc import ClassifierNc, MarginErrFunc
from nonconformist.nc import RegressorNc
from nonconformist.acp import AggregatedCp
from nonconformist.acp import BootstrapSampler, CrossSampler, RandomSubSampler
from nonconformist.acp import BootstrapConformalClassifier
from nonconformist.acp import CrossConformalClassifier
from nonconformist.evaluation import class_mean_errors, class_one_c
from nonconformist.evaluation import cross_val_score as conformal_cross_val_score
from nonconformist.evaluation import ClassIcpCvHelper, RegIcpCvHelper
from nonconformist.evaluation import class_avg_c
from nonconformist.evaluation import reg_mean_errors, reg_median_size
from nonconformist.evaluation import reg_mean_size

from flame.util import utils, get_logger, supress_log

LOG = get_logger(__name__)

with warnings.catch_warnings():
    warnings.simplefilter("ignore")

<<<<<<< HEAD
########################################################################
#TODO: re-write this. It makes no sense creating so many objects which
# would not be used at all!!!!
########################################################################

def getCrossVal(cv, rs, n, p):

    cv = str(cv)

    if cv == 'loo':
        from sklearn.model_selection import LeaveOneOut
        return LeaveOneOut()                   

    if cv == 'kfold':
        from sklearn.model_selection import KFold
        return KFold(n_splits=n, random_state=rs, shuffle=True)

    if cv == 'lpo':
        from sklearn.model_selection import LeavePOut 
        return LeavePOut(int(p))

    # # K-Folds cross-validator
    # kfold = KFold(n_splits=n, random_state=rs, shuffle=False)

    # # K-fold iterator variant with non-overlapping groups.
    # gkfold = GroupKFold(n_splits=n)

    # # Stratified K-Folds cross-validator
    # stkfold = StratifiedKFold(n_splits=n, random_state=rs, shuffle=False)
    # logo = LeaveOneGroupOut()              # Leave One Group Out cross-validator
    # lpgo = LeavePGroupsOut(n_groups=n)     # Leave P Group(s) Out cross-validator
    # loo  = LeaveOneOut()                   # Leave-One-Out cross-validator
    # lpo  = LeavePOut(int(p))               # Leave-P-Out cross-validator

    # # Random permutation cross-validator
    # shufsplit = ShuffleSplit(n_splits=n, random_state=rs,
    #                          test_size=0.25, train_size=None)

    # # Shuffle-Group(s)-Out cross-validation iterator
    # gshufplit = GroupShuffleSplit(test_size=10, n_splits=n)

    # # Stratified ShuffleSplit cross-validator
    # stshufsplit = StratifiedShuffleSplit(
    #     n_splits=n, test_size=0.5, random_state=0)

    # # Predefined split cross-validator
    # psplit = PredefinedSplit(test_fold=[0,  1, -1,  1])
    # tssplit = TimeSeriesSplit(n_splits=n)

    # splitClass = {'kfold': kfold, 'gkfold': gkfold, 'stkfold': stkfold, 'logo': logo,
    #               'lpgo': lpgo, 'loo': loo, 'lpo': lpo, 'shufsplit': shufsplit,
    #               'gshufplit': gshufplit, 'stshufsplit': stshufsplit,
    #               'psplit': psplit, 'tssplit': tssplit}

    # return splitClass.get(str(cv))


=======
>>>>>>> 40305482
class BaseEstimator:
    """
    Estimator parent class, contains all attributes methods shared
     by different algorithms.Particular implementation of these 
     methods are overwritten by child classes      
        
        Attributes
        ----------

        parameters : dict
            parameter values
        X_original : numpy.darray
            original X matrix
        Y_original : numpy.darray
            original X matrix
        variable_mask: numpy.darray
            variable mask from feature selection
        X : numpy.darray
            current X matrix
        Y : numpy.darray
            current Y vector/matrix
        scaler: sklearn scaler
            scaler object to scale prediction 
            instances
        nobj : int
            number of objects
        nvarx : int
            number of variables
        
        
        Methods
        -------

        build(X)
            Instance the estimator optimizing it
            if tune=true.
        CF_quantitative_validation(self)
            Performs conformal quantitative validation
        CF_qualitative_validation(self)
            Performs conformal qualitative validation
        quantitativeValidation(self)
            Performs quantitative validation
        qualitativeValidation
            Performs qualitative validation
        validate(self)
            Checks type of validation and calls it
        optimize(self, X, Y, estimator, tune_parameters)
            Performs GridSearchCV to optimize estimator
            hyperparameters
        regularProject(self, Xb, results)
            Returns prediction/s for unknown instance/s
        conformalProject(self, Xb, results)
            Returns conformal prediction/s for unknown instance/s
        project(self, Xb, results)
            Checks type of projection and calls it

    """
    def __init__(self, X, Y, parameters, conveyor=None):
        """Initializes the estimator.
        Actions
        -------
            - Attribute assignment
        """

        self.param = parameters
        self.conveyor = None
        if conveyor != None:
            self.conveyor = conveyor

        if X is None:
            return

        self.X = X
        self.Y = Y
        self.nobj, self.nvarx = np.shape(X)

        # Get cross-validator
        # Consider to include a Random Seed for cross-validator
        if self.param.getVal('ModelValidationCV'):
            try:
                self.cv = getCrossVal(
                                self.param.getVal('ModelValidationCV'),
                                46,
                                self.param.getVal('ModelValidationN'),
                                self.param.getVal('ModelValidationP'))
                LOG.debug('Cross-validator retrieved')
                LOG.debug(f'cv is: {self.cv}')
            except Exception as e:
                LOG.error(f'Error retrieving cross-validator with'
                        f'exception: {e}')
                raise e

    # Validation methods section
    def CF_quantitative_validation(self):
        ''' Performs internal  validation for conformal quantitative models '''

        # Make a copy of original matrices.
        X = self.X.copy()
        Y = self.Y.copy()

        info = []

        # # conformal models only use kfold for validation
        # kf = KFold(n_splits=self.param.getVal('ModelValidationN'), shuffle=True, random_state=46)

        # Copy Y vector to use it as template to assign predictions
        Y_pred = copy.copy(Y).tolist()
        try:
            # for train_index, test_index in kf.split(X):
            for train_index, test_index in self.cv.split(X):
                # Generate training and test sets
                X_train, X_test = X[train_index], X[test_index]
                Y_train, Y_test = Y[train_index], Y[test_index]
                
                # Create the aggregated conformal regressor.
                conformal_pred = AggregatedCp(IcpRegressor(
                                    RegressorNc(RegressorAdapter(
                                        self.estimator_temp))),
                                            BootstrapSampler())

                # Fit conformal regressor to the data
                conformal_pred.fit(X_train, Y_train)

                # Perform prediction on test set
                prediction = conformal_pred.predict(
                                X_test, self.param.getVal(
                                    'conformalSignificance'))

                # Assign the prediction its original index
                for index, el in enumerate(test_index):
                    Y_pred[el] = prediction[index]

        except Exception as e:
            LOG.error(f'Quantitative conformal validation'
                        f' failed with exception: {e}')
            raise e

        Y_pred = np.asarray(Y_pred)
        # Add the n validation interval means
        interval_mean = np.mean(np.abs((Y_pred[:, 0]) - 
                        (Y_pred[:, 1])))
        # Get boolean mask of instances
        #  within the applicability domain.
        inside_interval = ((Y_pred[:, 0].reshape(1, -1)
                                < Y) & 
                                (Y_pred[:, 1].reshape(1, -1) 
                                > Y)).reshape(1, -1)
        # Compute the accuracy (number of instances within the AD).
        accuracy = np.sum(inside_interval/len(Y))

        # Cut into two decimals.
        self.conformal_interval_medians = (np.mean(Y_pred, axis=1))
        self.conformal_accuracy = float("{0:.2f}".format(accuracy))
        self.conformal_mean_interval = float("{0:.2f}".format(interval_mean))

        #Add quality metrics to results.
        info.append(('Conformal_mean_interval',
                        'Conformal mean interval', 
                        self.conformal_mean_interval))
        info.append(
            ('Conformal_accuracy', 'Conformal accuracy', 
            self.conformal_accuracy))
        info.append(
            ('Conformal_interval_medians',
             'Conformal interval medians', 
            self.conformal_interval_medians))
        info.append(
            ('Conformal_prediction_ranges',
             'Conformal prediction ranges', 
             Y_pred))

        results = {}
        results ['quality'] = info
        return True, results

    def CF_qualitative_validation(self):
        ''' performs validation for conformal qualitative models '''

        # Make a copy of original matrices.
        X = self.X.copy()
        Y = self.Y.copy()

        # Total number of class 0 correct predictions.
        c0_correct_all = 0
        # Total number of class 0 incorrect predictions.
        c0_incorrect_all = 0
        # Total number of class 1 correct predictions.
        c1_correct_all = 0
        # Total number of class 1 incorrect predictions
        c1_incorrect_all = 0
        # Total number of instances out of the applicability domain.
        not_predicted_all = 0

        info = []
        from sklearn.model_selection import KFold

        # # conformal models only use kfold for validation
        #self.cv = KFold(n_splits=self.param.getVal('ModelValidationN'), shuffle=False, random_state=46)

        # Copy Y vector to use it as template to assign predictions
        Y_pred = copy.copy(Y).tolist()
        try:
            # for train_index, test_index in kf.split(X):
            for train_index, test_index in self.cv.split(X):
                # Generate training and test sets
                X_train, X_test = X[train_index], X[test_index]
                Y_train, Y_test = Y[train_index], Y[test_index]
                # Create the aggregated conformal classifier.
                conformal_pred = AggregatedCp(IcpClassifier(
                                            ClassifierNc(ClassifierAdapter(
                                                            self.estimator_temp),
                                                MarginErrFunc())),
                                            BootstrapSampler())
                # Fit the conformal classifier to the data
                conformal_pred.fit(X_train, Y_train)
                # Perform prediction on test set
                prediction = conformal_pred.predict(
                            X_test, self.param.getVal('conformalSignificance'))
                # Assign the prediction the correct index. 
                for index, el in enumerate(test_index):
                    Y_pred[el] = prediction[index]
            # Iterate over the prediction and check the result
            for i in range(len(Y_pred)):
                real = float(Y[i])
                predicted = Y_pred[i]
                if predicted[0] != predicted[1]:
                    if real == 0 and predicted[0] == True:
                        c0_correct_all += 1
                    if real == 0 and predicted[1] == True:
                        c0_incorrect_all += 1
                    if real == 1 and predicted[1] == True:
                        c1_correct_all += 1
                    if real == 1 and predicted[0] == True:
                        c1_incorrect_all += 1
                else:
                    not_predicted_all += 1

        except Exception as e:
            LOG.error(f'Qualitative conformal validation'
                        f' failed with exception: {e}')
            raise e
        # Get the mean confusion matrix.
        self.TN = c0_correct_all
        self.FP = c0_incorrect_all
        self.TP = c1_correct_all
        self.FN = c1_incorrect_all
        not_predicted_all = not_predicted_all

        info.append(('TP', 'True positives in cross-validation', self.TP))
        info.append(('TN', 'True negatives in cross-validation', self.TN))
        info.append(('FP', 'False positives in cross-validation', self.FP))
        info.append(('FN', 'False negatives in cross-validation', self.FN))
        
        # Compute sensitivity, specificity and MCC
        try:
            self.sensitivity = (self.TP / (self.TP + self.FN))
        except Exception as e:
            LOG.error(f'Failed to compute sensibility with'
                        f'exception {e}')
            self.sensitivity = '-'
        try:
            self.specificity = (self.TN / (self.TN + self.FP))
        except Exception as e:
            LOG.error(f'Failed to compute specificity with'
                        f'exception {e}')
            self.specificity = '-'
        try:
            # Compute Matthews Correlation Coefficient
            self.mcc = (((self.TP * self.TN) - (self.FP * self.FN)) /
                        np.sqrt((self.TP + self.FP) * (self.TP + self.FN) *
                         (self.TN + self.FP) * (self.TN + self.FN)))
        except Exception as e:
            LOG.error(f'Failed to compute Mathews Correlation Coefficient'
                        f'exception {e}')
            self.mcc = '-'

        info.append(
            ('Sensitivity', 'Sensitivity in cross-validation', 
                self.sensitivity))
        info.append(
            ('Specificity', 'Specificity in cross-validation', 
                self.specificity))
        info.append(
            ('MCC', 'Matthews Correlation Coefficient in cross-validation',
                 self.mcc))
        try:
            # Compute coverage (% of compounds inside the applicability domain)
            self.conformal_coverage = (self.TN + self.FP + self.TP +
                                        self.FN) / ((self.TN + self.FP +
                                        self.TP + self.FN) +
                                        not_predicted_all)
        except Exception as e:
            LOG.error(f'Failed to compute conformal coverage with'
                        f'exception {e}')
            self.conformal_coverage = '-'
        
        try:
            # Compute accuracy (% of correct predictions)
            self.conformal_accuracy = (float(self.TN + self.TP) /
                                        float(self.FP + self.FN + 
                                            self.TN + self.TP))
        except Exception as e:
            LOG.error(f'Failed to compute conformal accuracy with'
                        f'exception {e}')
            self.conformal_accuracy = '-'
                                                    
        info.append(
            ('Conformal_coverage', 'Conformal coverage',
                 self.conformal_coverage))
        info.append(
            ('Conformal_accuracy', 'Conformal accuracy', 
                self.conformal_accuracy))

        results = {}
        results ['quality'] = info
        #results ['classes'] = prediction
        return True, results

    def quantitativeValidation(self):
        ''' performs validation for quantitative models '''

        # Make a copy of the original matrices
        X = self.X.copy()
        Y = self.Y.copy()

        # Get predicted Y
        Yp = self.estimator.predict(X)
        # Compute  mean of predicted Y
        Ym = np.mean(Y)
        info = []

        # Compute Goodness of the fit metric (adjusted Y)
        try:
            SSY0 = np.sum(np.square(Ym-Y))
            SSY = np.sum(np.square(Yp-Y))

            self.scoringR = np.mean(
                mean_squared_error(Y, Yp)) 
            self.SDEC = np.sqrt(SSY/self.nobj)
            if SSY0 == 0.0:
                self.R2 = 0.0
            else:
                self.R2 = 1.00 - (SSY/SSY0)

            info.append(('scoringR', 'Scoring P', self.scoringR))
            info.append(('R2', 'Determination coefficient', self.R2))
            info.append(
                ('SDEC', 'Standard Deviation Error of the Calculations', 
                    self.SDEC))
            LOG.debug(f'Goodness of the fit calculated: {self.scoringR}')
        except Exception as e:
            LOG.error(f'Error computing goodness of the fit'
                f'with exception {e}')
            raise e

        # Compute Cross-validation quality metrics
        try:
            # Get predicted Y
            y_pred = cross_val_predict(copy.copy(self.estimator),
                            copy.copy(X), copy.copy(Y),
                                cv=self.cv,
                                    n_jobs=1)
            SSY0_out = np.sum(np.square(Ym - Y))
            SSY_out = np.sum(np.square(Y - y_pred))
            self.scoringP = mean_squared_error(Y, y_pred)
            self.SDEP = np.sqrt(SSY_out/(self.nobj))
            if SSY0_out == 0.0:
                self.Q2 = 0.0
            else:
                self.Q2 = 1.00 - (SSY_out/SSY0_out)

            info.append(('scoringP', 'Scoring P', self.scoringP))
            info.append(
                ('Q2', 'Determination coefficient in cross-validation',
                     self.Q2))
            info.append(
                ('SDEP', 'Standard Deviation Error of the Predictions',
                     self.SDEP))

            # newy.append (
            #     ('Y_adj', 'Recalculated Y values', Yp) )          
            # newy.append (
            #     ('Y_pred', 'Predicted Y values (after cross-validation)', y_pred) )  
            LOG.debug(f'Squared-Q calculated: {self.scoringP}')

        except Exception as e:
            LOG.error(f'Error cross-validating the estimator'
                        f' with exception {e}')
            raise e
              
        results = {}
        results ['quality'] = info
        results ['Y_adj'] = Yp
        results ['Y_pred'] = y_pred
        return True, results



    def qualitativeValidation(self):
        ''' performs validation for qualitative models '''

        # Make a copy of the original matrices
        X = self.X.copy()
        Y = self.Y.copy()

        # Get predicted classes.
        Yp = self.estimator.predict(X)

        if len(Yp) != len(Y):
            raise Exception('Lenght of experimental and predicted Y'
                            'do not match')

        info = []

        # Get confusion matrix for predicted Y
        try:
            self.TNpred, self.FPpred,\
            self.FNpred, self.TPpred = confusion_matrix(Y, Yp,
                                                     labels=[0, 1]).ravel()
            self.sensitivityPred = (self.TPpred / (self.TPpred + self.FNpred))
            self.specificityPred = (self.TNpred / (self.TNpred + self.FPpred))
            self.mccp = mcc(Y, Yp)

            info.append(('TPpred', 'True positives', self.TPpred))
            info.append(('TNpred', 'True negatives', self.TNpred))
            info.append(('FPpred', 'False positives', self.FPpred))
            info.append(('FNpred', 'False negatives', self.FNpred))
            info.append(('SensitivityPed', 'Sensitivity in fitting', 
                    self.sensitivityPred))
            info.append(
                ('SpecificityPred', 'Specificity in fitting', 
                    self.specificityPred))
            info.append(('MCCpred', 'Matthews Correlation Coefficient', 
                    self.mccp))
            LOG.debug('Computed class prediction for estimator instances')
        except Exception as e:
            LOG.error(f'Error computing class prediction of Yexp'
                f'with exception {e}')
            raise e

        # Get cross-validated Y 
        try:
            y_pred = cross_val_predict(self.estimator, X, Y, cv=self.cv, n_jobs=-1)
        except Exception as e:
            LOG.error(f'Cross-validation failed with exception' 
                        f'exception {e}')
            raise e
        # Get confusion matrix
        try:
            self.TN, self.FP, self.FN, self.TP = confusion_matrix(
                Y, y_pred, labels=[0, 1]).ravel()
        except Exception as e:
            LOG.error(f'Failed to compute confusion matrix with'
                        f'exception {e}')
            raise e
        try:
            self.sensitivity = (self.TP / (self.TP + self.FN))
        except Exception as e:
            LOG.error(f'Failed to compute sensibility with'
                        f'exception {e}')
            self.sensitivity = '-'
        try:
            self.specificity = (self.TN / (self.TN + self.FP))
        except Exception as e:
            LOG.error(f'Failed to compute specificity with'
                        f'exception {e}')
            self.specificity = '-'
        try:
            # Compute Matthews Correlation Coefficient
            self.mcc = (((self.TP * self.TN) - (self.FP * self.FN)) /
                        np.sqrt((self.TP + self.FP) * (self.TP + self.FN) *
                         (self.TN + self.FP) * (self.TN + self.FN)))
        except Exception as e:
            LOG.error(f'Failed to compute Mathews Correlation Coefficient'
                        f'exception {e}')
            self.mcc = '-'


        info.append(('TP', 'True positives in cross-validation',
            self.TP))
        info.append(('TN', 'True negatives in cross-validation',
            self.TN))
        info.append(('FP', 'False positives in cross-validation',
            self.FP))
        info.append(('FN', 'False negatives in cross-validation',
            self.FN))

        info.append(
            ('Sensitivity', 'Sensitivity in cross-validation',
                self.sensitivity))
        info.append(
            ('Specificity', 'Specificity in cross-validation',
                self.specificity))
        info.append(
            ('MCC', 'Matthews Correlation Coefficient in cross-validation',
                self.mcc))
        info.append (
            ('Y_adj', 'Adjusted Y values', Y) ) 
        info.append (
            ('Y_adj', 'Adjusted Y values', Yp) )          
        info.append (
            ('Y_pred', 'Predicted Y values after cross-validation',
                y_pred))
        LOG.debug(f'Qualitative crossvalidation performed')


        results = {}
        results ['quality'] = info
        results ['Y_adj'] = Yp
        results ['Y_pred'] = y_pred
        return True, results

    def validate(self):
        ''' Validates the model and computes suitable
         model quality scoring values'''
        # Check estimator integrity
        if self.X is None or self.estimator is None:
            return False, 'no estimator'

        if not self.param.getVal('conformal'):
            if self.param.getVal('quantitative'):
                success, results = self.quantitativeValidation()
            else:
                success, results = self.qualitativeValidation()
        else:
            if self.param.getVal('quantitative'):
                success, results = self.CF_quantitative_validation()
            else:
                success, results = self.CF_qualitative_validation()

        return success, results

    def optimize(self, X, Y, estimator, tune_parameters):
        ''' optimizes a model using a grid search over a 
        range of values for diverse parameters'''

        # the default value is represented as 'default' in the YAML parameter file to
        # avoid problems with empty values and must be replaced by None here        
        for key, value in tune_parameters.items():
            if 'default' in value:
                tune_parameters[key] = [None if i == 'default' else i for i in value ]

        LOG.info('Computing best hyperparameter values')
        metric = ""
        # Select the metric according to the type of model
        if self.param.getVal('quantitative'):
            metric = 'r2'
        else:
            metric = make_scorer(mcc)

        tune_parameters = [tune_parameters]
        # Count computation time
        LOG.debug("Hyperparameter optimization ")
        start = time.time()
        # Consider crossval number to be a parameter, not
        # constant.
        try:
            tclf = GridSearchCV(estimator, tune_parameters,
                                scoring=metric, cv=3, n_jobs=4)
            tclf.fit(X, Y)
            self.estimator = copy.copy(tclf.best_estimator_)
        except Exception as e:
            LOG.error(f'Error optimizing hyperparameters with'
            f'exception {e}')
            raise e
        end = time.time()
        LOG.info(f'best parameters: , {tclf.best_params_}')
        LOG.debug(f'Best estimator found in {end-start} seconds')
        # Remove garbage in memory
        del(tclf)
        gc.collect()

    # Projection section

    def regularProject(self, Xb):
        ''' projects a collection of query objects in a regular model,
         for obtaining predictions '''

        Yp = self.estimator.predict(Xb)

        # if conveyor contains experimental values for any of the objects replace the
        # predictions with the experimental results
        exp = self.conveyor.getVal('experim')
        if exp is not None:
            if len(exp) == len(Yp):
                for i in range (len(Yp)):
                    if not np.isnan(exp[i]):
                        # print (exp[i], Yp[i])
                        Yp[i] = exp[i]
                    else:
                    # if exp is nan, substitute it with a number which can be recognized
                    # to facilitate handling and do not replace Yp
                        exp[i]= float ('-99999')

        self.conveyor.addVal(Yp, 'values', 'Prediction',
                        'result', 'objs',
                        'Results of the prediction', 'main')

    def conformalProject(self, Xb):
        ''' projects a collection of query objects in a conformal model,
         for obtaining predictions '''

        if not 'nonconformist' in str(type(self.estimator)):
            self.conveyor.setError('Inconsistence error: non-conformal classifier found. Rebuild the model')
            return

        prediction = self.estimator.predict(
            Xb, significance=self.param.getVal('conformalSignificance'))

        if self.param.getVal('quantitative'):
            Yp = np.mean(prediction, axis=1)
            
            lower_limit = prediction[:, 0]
            upper_limit = prediction[:, 1]

            # if conveyor contains experimental values for any of the objects replace the
            # predictions with the experimental results
            exp = self.conveyor.getVal('experim')
            if exp is not None:
                if len(exp) == len(Yp):
                    for i in range (len(Yp)):
                        if not np.isnan(exp[i]):
                            # print (exp[i], Yp[i])
                            Yp[i] = exp[i]
                            lower_limit[i] = exp[i]
                            upper_limit[i] = exp[i]
                        # if exp is nan, substitute it with a number which can be recognized
                        # to facilitate handling and do not replace Yp
                        else:
                            exp[i]= float ('-99999')

            self.conveyor.addVal(Yp, 'values', 'Prediction',
                    'result', 'objs',
                    'Results of the prediction', 'main')

            self.conveyor.addVal(lower_limit, 'lower_limit',
                             'Lower limit', 'confidence', 'objs',
                              'Lower limit of the conformal prediction')

            self.conveyor.addVal(upper_limit, 'upper_limit',
                             'Upper limit', 'confidence', 'objs',
                              'Upper limit of the conformal prediction')
        else:
            # Returns a dictionary with class
            # predictions
            # / c0 / c1 
            # /True/False
            # This is also converted to a binary 1/0 results
            for i in range(len(prediction[0])):
                class_key = 'c' + str(i)
                class_label = 'Class ' + str(i)
                class_list = prediction[:, i].tolist()
                self.conveyor.addVal(class_list, 
                                class_key, 
                                class_label,
                                'confidence', 'objs', 
                                'Conformal class assignment')

            # the use of np.zeros defaults to 0 (negative)

            nobj, nvary = np.shape(prediction)

            Yp = np.zeros(nobj, dtype = np.float64)
            for j in range (nobj):
                p0 = prediction[j,0]
                if p0==prediction[j,1]:  # if both are equal results are unconclusive
                    Yp[j]=-1
                elif p0 == 0: # if do not belong to class 0 is must be class 1 (positive)
                    Yp[j]=1

            # if conveyor contains experimental values for any of the objects replace the
            # predictions with the experimental results
            # TODO: this section is incomplete and experimental. The replacement of cualitative
            # variables without checking can produce wrong results
            exp = self.conveyor.getVal('experim')
            if exp is not None:
                if len(exp) == len(Yp):
                    for i in range (len(Yp)):
                        if not np.isnan(exp[i]):
                            # print (exp[i], Yp[i])
                            # Yp is copied without any checking, BEWARE!!! 
                            Yp[i] = exp[i]
                        # if exp is nan, substitute it with a number which can be recognized
                        # to facilitate handling and do not replace Yp
                        else:
                            exp[i]= float ('-99999')

                #TODO: moddify the classes, by getting the classes, overwritting the values and
                # saving again

            self.conveyor.addVal(Yp, 'values', 'Prediction',
                    'result', 'objs',
                    'Results of the prediction', 'main')

    def project(self, Xb):
        ''' Uses the X matrix provided as argument to predict Y'''

        if self.estimator == None:
            self.conveyor.setError('failed to load classifier')
            return
        # Apply variable mask to prediction vector/matrix
        # if self.param.getVal("feature_selection"):
        #     Xb = Xb[:, self.variable_mask]
        # Scale prediction vector/matrix
        # if self.param.getVal('modelAutoscaling'):
            # Xb = Xb-self.mux
            # Xb = Xb*self.wgx
            # Xb = self.scaler.transform(Xb)
        # Select the type of projection
        if not self.param.getVal('conformal'):
            self.regularProject(Xb)
        else:
            self.conformalProject(Xb)
    
    def save_model(self):
        ''' This function saves estimator and scaler in a pickle file '''

        # This dictionary contain all the objects which will be needed
        # for prediction
        dict_estimator = {'estimator' : self.estimator,
             'version': 1,
             'libraries': utils.module_versions()}

        model_pkl = os.path.join(self.param.getVal('model_path'),'estimator.pkl')

        with open(model_pkl, 'wb') as handle:
            pickle.dump(dict_estimator, handle, protocol=pickle.HIGHEST_PROTOCOL)
        
        LOG.debug('Model saved as:{}'.format(model_pkl))

        # Add estimator parameters to Conveyor
        params = dict()
        if  self.param.getVal('conformal'):
            params = self.estimator_temp.get_params()
        else:
            params = self.estimator.get_params()

        self.conveyor.addVal(params, 'estimator_parameters',
                            'estimator parameters', 'method', 'single',
                            'Hyperparameter values for the algorithm')
        return

    def load_model(self):
        ''' This function loads estimator and scaler in a pickle file '''

        model_pkl = os.path.join(self.param.getVal('model_path'),'estimator.pkl')
        LOG.debug(f'Loading model from pickle file, path: {model_pkl}')
        try:
            with open(model_pkl, "rb") as input_file:
                dict_estimator = pickle.load(input_file)
        except FileNotFoundError:
            return False, f'No valid model estimator found at: {model_pkl}'

        # check if the pickle was created with a compatible version (currently, 1)
        self.version = dict_estimator['version']
        if self.version is not 1:
            return False, 'Incompatible model version'

        # check if the libraries used to build this model are similar to current libraries
        if 'libraries' in dict_estimator:
            success, results = utils.compatible_modules(dict_estimator['libraries'])
            if not success:
                LOG.warning(f"incompatible libraries detected, {results}. Use at your own risk")

        # load the estimator
        self.estimator = dict_estimator['estimator']
        if self.estimator is None:
            return False, 'No valid model estimator found. Try to rebuild the model'
    
<<<<<<< HEAD
        return
        
=======
        return True, 'model loaded'
>>>>>>> 40305482
<|MERGE_RESOLUTION|>--- conflicted
+++ resolved
@@ -70,66 +70,6 @@
 with warnings.catch_warnings():
     warnings.simplefilter("ignore")
 
-<<<<<<< HEAD
-########################################################################
-#TODO: re-write this. It makes no sense creating so many objects which
-# would not be used at all!!!!
-########################################################################
-
-def getCrossVal(cv, rs, n, p):
-
-    cv = str(cv)
-
-    if cv == 'loo':
-        from sklearn.model_selection import LeaveOneOut
-        return LeaveOneOut()                   
-
-    if cv == 'kfold':
-        from sklearn.model_selection import KFold
-        return KFold(n_splits=n, random_state=rs, shuffle=True)
-
-    if cv == 'lpo':
-        from sklearn.model_selection import LeavePOut 
-        return LeavePOut(int(p))
-
-    # # K-Folds cross-validator
-    # kfold = KFold(n_splits=n, random_state=rs, shuffle=False)
-
-    # # K-fold iterator variant with non-overlapping groups.
-    # gkfold = GroupKFold(n_splits=n)
-
-    # # Stratified K-Folds cross-validator
-    # stkfold = StratifiedKFold(n_splits=n, random_state=rs, shuffle=False)
-    # logo = LeaveOneGroupOut()              # Leave One Group Out cross-validator
-    # lpgo = LeavePGroupsOut(n_groups=n)     # Leave P Group(s) Out cross-validator
-    # loo  = LeaveOneOut()                   # Leave-One-Out cross-validator
-    # lpo  = LeavePOut(int(p))               # Leave-P-Out cross-validator
-
-    # # Random permutation cross-validator
-    # shufsplit = ShuffleSplit(n_splits=n, random_state=rs,
-    #                          test_size=0.25, train_size=None)
-
-    # # Shuffle-Group(s)-Out cross-validation iterator
-    # gshufplit = GroupShuffleSplit(test_size=10, n_splits=n)
-
-    # # Stratified ShuffleSplit cross-validator
-    # stshufsplit = StratifiedShuffleSplit(
-    #     n_splits=n, test_size=0.5, random_state=0)
-
-    # # Predefined split cross-validator
-    # psplit = PredefinedSplit(test_fold=[0,  1, -1,  1])
-    # tssplit = TimeSeriesSplit(n_splits=n)
-
-    # splitClass = {'kfold': kfold, 'gkfold': gkfold, 'stkfold': stkfold, 'logo': logo,
-    #               'lpgo': lpgo, 'loo': loo, 'lpo': lpo, 'shufsplit': shufsplit,
-    #               'gshufplit': gshufplit, 'stshufsplit': stshufsplit,
-    #               'psplit': psplit, 'tssplit': tssplit}
-
-    # return splitClass.get(str(cv))
-
-
-=======
->>>>>>> 40305482
 class BaseEstimator:
     """
     Estimator parent class, contains all attributes methods shared
@@ -899,9 +839,4 @@
         if self.estimator is None:
             return False, 'No valid model estimator found. Try to rebuild the model'
     
-<<<<<<< HEAD
-        return
-        
-=======
-        return True, 'model loaded'
->>>>>>> 40305482
+        return True, 'model loaded'