--- conflicted
+++ resolved
@@ -278,19 +278,13 @@
             else:
 
                 # conformal & quantitative
-<<<<<<< HEAD
+
                 Yp_lower = np.asarray(self.conveyor.getVal('lower_limit'))
                 Yp_upper = np.asarray(self.conveyor.getVal('upper_limit'))
 
                 mean_interval = np.mean(np.abs(Yp_lower) - np.abs(Yp_upper))
                 interval_means = (Yp_lower + Yp_upper) / 2
-=======
-                Yp_lower = np.array(self.conveyor.getVal('lower_limit'))
-                Yp_upper = np.array(self.conveyor.getVal('upper_limit'))
-
-                mean_interval = np.mean(np.abs(Yp_lower) - np.abs(Yp_upper))
-
->>>>>>> 4e78badc
+
                 inside_interval = (Yp_lower.reshape(-1, 1) <
                                    Ye) & (Yp_upper.reshape(-1, 1) > Ye)
                 accuracy = len(inside_interval)/len(Ye)
