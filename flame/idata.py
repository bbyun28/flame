--- conflicted
+++ resolved
@@ -122,10 +122,7 @@
                     # cast val to float to be sure it is num
                     activity_num = float(activity_str)
                 except Exception as e:
-<<<<<<< HEAD
                     LOG.error(f'{e} while casting activity to float')
-=======
->>>>>>> c73763a9
                     activity_num = None
             else:
                 raise ValueError(f"SDFile_activity prop label '{self.parameters['SDFile_activity']}'"
